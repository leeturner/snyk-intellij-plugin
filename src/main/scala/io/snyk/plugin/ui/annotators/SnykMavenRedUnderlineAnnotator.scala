package io.snyk.plugin.ui.annotators

import com.intellij.lang.annotation.{AnnotationHolder, Annotator}
import com.intellij.openapi.diagnostic.Logger
import com.intellij.psi.PsiElement
import io.snyk.plugin.IntellijLogging.ScalaLogger
import io.snyk.plugin.datamodel.SecurityVuln
import io.snyk.plugin.ui.state.SnykPluginState

/**
  * Red underline annotator for Maven vulnerabilities.
  */
class SnykMavenRedUnderlineAnnotator extends Annotator {
  protected lazy val log: ScalaLogger = new ScalaLogger(Logger.getInstance(this.getClass))

  override def annotate(element: PsiElement, holder: AnnotationHolder): Unit = {
    val pluginState = SnykPluginState.forIntelliJ(element.getProject)

    val latestScanForSelectedProject = pluginState.latestScanForSelectedProject

    if (latestScanForSelectedProject.isEmpty) {
      return
    }

<<<<<<< HEAD
    latestScanForSelectedProject.get.foreach(snykVulnResponse => {
      snykVulnResponse.vulnerabilities.foreach(vulnerability => {
        val securityVulnerability = vulnerability.asInstanceOf[SecurityVuln]

        val vulnerabilityName = securityVulnerability.name
        val vulnerabilityNameParts = vulnerabilityName.split(":")

        vulnerabilityNameParts.foreach(name => {
          if (element.getText == name) {
            import com.intellij.openapi.util.TextRange

            val range = new TextRange(element.getTextRange.getStartOffset, element.getTextRange.getEndOffset)
            holder.createErrorAnnotation(range, "Vulnerable package")
          }
        })
      })
    })
=======
    latestScanForSelectedProject match {
      case Some(vulnerabilitiesResponse) =>
        vulnerabilitiesResponse.vulnerabilities.seq.foreach(vulnerabilities => {
          vulnerabilities.foreach(vulnerability => {
            val securityVulnerability = vulnerability.asInstanceOf[SecurityVuln]

            val vulnerabilityName = securityVulnerability.name
            val vulnerabilityNameParts = vulnerabilityName.split(":")

            vulnerabilityNameParts.foreach(name => {
              if (element.getText == name) {
                import com.intellij.openapi.util.TextRange

                val range = new TextRange(element.getTextRange.getStartOffset, element.getTextRange.getEndOffset)
                holder.createErrorAnnotation(range, "Vulnerable package")
              }
            })
          })
        })
      case None => log.debug("No vulnerabilities for annotation.")
    }
>>>>>>> 0048a9b3
  }
}<|MERGE_RESOLUTION|>--- conflicted
+++ resolved
@@ -22,25 +22,6 @@
       return
     }
 
-<<<<<<< HEAD
-    latestScanForSelectedProject.get.foreach(snykVulnResponse => {
-      snykVulnResponse.vulnerabilities.foreach(vulnerability => {
-        val securityVulnerability = vulnerability.asInstanceOf[SecurityVuln]
-
-        val vulnerabilityName = securityVulnerability.name
-        val vulnerabilityNameParts = vulnerabilityName.split(":")
-
-        vulnerabilityNameParts.foreach(name => {
-          if (element.getText == name) {
-            import com.intellij.openapi.util.TextRange
-
-            val range = new TextRange(element.getTextRange.getStartOffset, element.getTextRange.getEndOffset)
-            holder.createErrorAnnotation(range, "Vulnerable package")
-          }
-        })
-      })
-    })
-=======
     latestScanForSelectedProject match {
       case Some(vulnerabilitiesResponse) =>
         vulnerabilitiesResponse.vulnerabilities.seq.foreach(vulnerabilities => {
@@ -62,6 +43,5 @@
         })
       case None => log.debug("No vulnerabilities for annotation.")
     }
->>>>>>> 0048a9b3
   }
 }