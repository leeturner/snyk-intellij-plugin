--- conflicted
+++ resolved
@@ -18,13 +18,10 @@
 import io.snyk.plugin.isProjectSettingsAvailable
 import io.snyk.plugin.isUrlValid
 import io.snyk.plugin.services.SnykApplicationSettingsStateService
-<<<<<<< HEAD
+import io.snyk.plugin.services.SnykCliAuthenticationService
+import io.snyk.plugin.settings.SnykProjectSettingsConfigurable
 import io.snyk.plugin.snykcode.core.SnykCodeParams
 import io.snyk.plugin.ui.settings.ScanTypesPanel
-=======
-import io.snyk.plugin.services.SnykCliAuthenticationService
-import io.snyk.plugin.settings.SnykProjectSettingsConfigurable
->>>>>>> b60f2fe4
 import java.awt.Dimension
 import java.awt.Insets
 import java.util.*
@@ -38,12 +35,8 @@
 
 class SnykSettingsDialog(
     private val project: Project,
-<<<<<<< HEAD
-    applicationSettings: SnykApplicationSettingsStateService
-=======
     applicationSettings: SnykApplicationSettingsStateService,
     snykProjectSettingsConfigurable: SnykProjectSettingsConfigurable
->>>>>>> b60f2fe4
 ) {
 
     private val tokenTextField = JBPasswordField()
@@ -66,7 +59,6 @@
         }
     }
 
-<<<<<<< HEAD
     private val deepcodeTokenPanel = panel {
         row {
             label("Deepcode.ai token:")
@@ -80,8 +72,6 @@
         }
     }
 
-=======
->>>>>>> b60f2fe4
     private val rootPanel = object : JPanel(), Disposable {
         override fun dispose() = Unit
     }
@@ -110,15 +100,8 @@
 
     fun getRootPanel(): JComponent = rootPanel
 
-
     private fun initializeUiComponents() {
-<<<<<<< HEAD
-        val defaultTextFieldWidth = 500
-
         rootPanel.layout = UIGridLayoutManager(5, 1, Insets(0, 0, 0, 0), -1, -1)
-=======
-        rootPanel.layout = UIGridLayoutManager(4, 1, Insets(0, 0, 0, 0), -1, -1)
->>>>>>> b60f2fe4
 
         val generalSettingsPanel = JPanel(UIGridLayoutManager(5, 4, Insets(0, 0, 0, 0), -1, -1))
         generalSettingsPanel.border = IdeBorderFactory.createTitledBorder("General settings")
