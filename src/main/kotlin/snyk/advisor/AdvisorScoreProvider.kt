package snyk.advisor

import com.intellij.openapi.components.service
import com.intellij.openapi.editor.DefaultLanguageHighlighterColors
<<<<<<< HEAD
=======
import com.intellij.openapi.editor.Document
>>>>>>> 894d00ec
import com.intellij.openapi.editor.Editor
import com.intellij.openapi.editor.LineExtensionInfo
import com.intellij.openapi.editor.colors.EditorColorsManager
import com.intellij.openapi.editor.event.EditorMouseEvent
import com.intellij.openapi.editor.event.EditorMouseListener
import com.intellij.openapi.editor.event.EditorMouseMotionListener
import com.intellij.openapi.editor.event.VisibleAreaEvent
import com.intellij.openapi.editor.event.VisibleAreaListener
import com.intellij.openapi.editor.ex.EditorEx
import com.intellij.openapi.editor.markup.TextAttributes
import com.intellij.openapi.ui.popup.Balloon
<<<<<<< HEAD
=======
import com.intellij.psi.PsiCompiledElement
import com.intellij.psi.PsiDocumentManager
import com.intellij.psi.PsiElement
import com.intellij.psi.PsiWhiteSpace
import com.intellij.psi.impl.source.tree.LeafPsiElement
import com.intellij.psi.util.PsiTreeUtil
>>>>>>> 894d00ec
import com.intellij.ui.Gray
import com.intellij.ui.JBColor
import io.snyk.plugin.analytics.getEcosystem
import io.snyk.plugin.getApplicationSettingsStateService
import io.snyk.plugin.services.SnykAnalyticsService
import io.snyk.plugin.ui.SnykBalloonNotifications
import snyk.advisor.api.PackageInfo
import snyk.analytics.HealthScoreIsClicked
import java.awt.Color
import java.awt.Cursor
import java.awt.Font

class AdvisorScoreProvider(
    private val editor: Editor
) {
    private val scoredLines: MutableMap<Int, Pair<PackageInfo, AdvisorPackageManager>> = mutableMapOf()
    private var selectedScore: Int? = null
    private var currentBalloon: Balloon? = null
    private var currentCursor: Cursor? = null
    private var editorListener: AdvisorEditorListener? = null

    private val packageNameProvider = PackageNameProvider(editor)

    fun getLineExtensions(lineNumber: Int): Collection<LineExtensionInfo> {
        val settings = getApplicationSettingsStateService()
        if (settings.pluginFirstRun || !settings.advisorEnable) {
            return resetAndReturnEmptyList()
        }

        val (packageName, packageManager) = packageNameProvider.getPackageName(lineNumber)
            ?: return resetAndReturnEmptyList()

        val info = packageName?.let {
            service<SnykAdvisorModel>().getInfo(editor.project, packageManager, it)
        }
        val score = info?.normalizedScore
        if (score == null
            || score >= SCORE_THRESHOLD
            || score <= 0 // package not_found case
        ) {
            scoredLines.remove(lineNumber)
            // no Listeners needed if no scores shown
            return if (scoredLines.isNotEmpty()) emptyList() else resetAndReturnEmptyList()
        } else {
            scoredLines.putIfAbsent(lineNumber, Pair(info, packageManager))
            // init Listeners if not done yet
            if (editorListener == null) {
                editorListener = AdvisorEditorListener()
                editor.addEditorMouseListener(editorListener!!)
                editor.addEditorMouseMotionListener(editorListener!!)
                editor.scrollingModel.addVisibleAreaListener(editorListener!!)
            }
        }

        val attributes = if (selectedScore == lineNumber) {
            getSelectedScoreAttributes()
        } else {
            getNormalAttributes()
        }

        return listOf(
            LineExtensionInfo(LINE_EXTENSION_PREFIX, getWarningIconAttributes()),
            LineExtensionInfo("$LINE_EXTENSION_BODY$score$LINE_EXTENSION_POSTFIX", attributes)
        )
    }

    private fun resetAndReturnEmptyList(): Collection<LineExtensionInfo> {
        scoredLines.clear()
        selectedScore = null
        currentBalloon?.hide()
        currentBalloon = null
        if (editorListener != null) {
            editor.removeEditorMouseListener(editorListener!!)
            editor.removeEditorMouseMotionListener(editorListener!!)
            editor.scrollingModel.removeVisibleAreaListener(editorListener!!)
            editorListener = null
        }
        return emptyList()
    }

<<<<<<< HEAD
=======
    private fun getNpmPackageName(lineStartElement: PsiElement, document: Document, lineNumber: Int): String? {

        // line should start with PsiWhiteSpace following by JsonProperty
        // or with JsonProperty itself (represented by leaf with type JsonElementTypes.DOUBLE_QUOTED_STRING)
        val name2versionPropertyElement: JsonProperty = when {
            lineStartElement is PsiWhiteSpace &&
                // check for multi-line PsiWhiteSpace element (i.e. few empty lines)
                document.getLineNumberChecked(lineStartElement.textRange.endOffset) == lineNumber
            -> (lineStartElement.nextSibling as? JsonProperty) ?: return null

            lineStartElement is LeafPsiElement &&
                lineStartElement.elementType == JsonElementTypes.DOUBLE_QUOTED_STRING &&
                // see(PsiViewer) Psi representation of package dependencies in package.json, i.e. "adm-zip": "0.4.7"
                lineStartElement.parent is JsonStringLiteral &&
                lineStartElement.parent.parent is JsonProperty
            -> lineStartElement.parent.parent as JsonProperty

            else -> return null
        }

        if (!isInsideNPMDependencies(name2versionPropertyElement)) return null

        // don't show Scores if few packages are on the same line
        val prevName2VersionElement = PsiTreeUtil.getPrevSiblingOfType(name2versionPropertyElement, JsonProperty::class.java)
        if (prevName2VersionElement != null &&
            document.getLineNumberChecked(prevName2VersionElement.textRange.endOffset) == lineNumber) return null

        val nextName2VersionElement = PsiTreeUtil.getNextSiblingOfType(name2versionPropertyElement, JsonProperty::class.java)
        if (nextName2VersionElement != null &&
            document.getLineNumberChecked(nextName2VersionElement.textRange.endOffset) == lineNumber) return null

        // see(PsiViewer) Psi representation of package dependencies in package.json, i.e. "adm-zip": "0.4.7"
        return if (name2versionPropertyElement.firstChild is JsonStringLiteral &&
            name2versionPropertyElement.firstChild.firstChild is LeafPsiElement &&
            (name2versionPropertyElement.firstChild.firstChild as LeafPsiElement).elementType == JsonElementTypes.DOUBLE_QUOTED_STRING
        ) {
            name2versionPropertyElement.firstChild.text.removeSurrounding("\"")
        } else return null
    }

    // see(PsiViewer) Psi representation of "dependencies" in package.json
    private fun isInsideNPMDependencies(element: JsonProperty) =
        element.parent is JsonObject &&
            element.parent.parent is JsonProperty &&
            element.parent.parent.firstChild is JsonStringLiteral &&
            element.parent.parent.firstChild.textMatches("\"dependencies\"")

    private fun Document.getLineNumberChecked(offset: Int): Int = getLineNumber(min(offset, textLength))

>>>>>>> 894d00ec
    inner class AdvisorEditorListener : EditorMouseListener, EditorMouseMotionListener, VisibleAreaListener {
        override fun mouseClicked(e: EditorMouseEvent) {
            if (isOverScoreText(e)) {
                val (info, packageManager) =
                    scoredLines[e.logicalPosition.line] ?: return

                val moreDetailsLink = "https://snyk.io/advisor/${packageManager.getUrlName()}/${info.name}"

                val labels = info.labels ?: return
                currentBalloon = SnykBalloonNotifications.showAdvisorMoreDetailsPopup(
                    """<html>
                            <table style="margin-bottom: 10px;">
                                <tr><td>Popularity:</td><td>${labels.popularity}</td></tr>
                                <tr><td>Maintenance:&nbsp;&nbsp;</td><td>${labels.maintenance}</td></tr>
                                <tr><td>Security:</td><td>${labels.security}</td></tr>
                                <tr><td>Community:</td><td>${labels.community}</td></tr>
                            </table>
                            <a href="$moreDetailsLink">More details</a>
                       </html>
                    """.trimIndent(),
                    e.mouseEvent
                )
                service<SnykAnalyticsService>().logHealthScoreIsClicked(
                    HealthScoreIsClicked.builder()
                        .ecosystem(packageManager.getEcosystem())
                        .ide(HealthScoreIsClicked.Ide.JETBRAINS)
                        .packageName(info.name)
                        .build()
                )
                selectedScore = e.logicalPosition.line
            } else {
                currentBalloon?.hide()
                currentBalloon = null
                selectedScore = null
            }
        }

        override fun mouseMoved(e: EditorMouseEvent) {
            val cursor = if (isOverScoreText(e)) handCursor else null
            if (currentCursor != cursor) {
                (e.editor as? EditorEx)?.setCustomCursor(this, cursor)
                currentCursor = cursor
            }
        }

        private fun isOverScoreText(e: EditorMouseEvent): Boolean {
            // over editable text area
            if (e.isOverText) return false

            val line = e.logicalPosition.line
            // over line with No score shown
            if (!scoredLines.containsKey(line)) return false

            if (line >= e.editor.document.lineCount) {
                cleanCacheForRemovedLines()
                return false
            }

            // not over Text in LineExtension
            val lineLength = e.editor.document.getLineEndOffset(line) - e.editor.document.getLineStartOffset(line)
            if (e.logicalPosition.column < lineLength + LINE_EXTENSION_PREFIX.length ||
                e.logicalPosition.column > lineLength + LINE_EXTENSION_LENGTH) return false

            return true
        }

        private fun cleanCacheForRemovedLines(){
            val lineCount = editor.document.lineCount
            scoredLines.entries.removeIf { it.key >= lineCount }
        }

        override fun visibleAreaChanged(e: VisibleAreaEvent) {
            currentBalloon?.hide()
            currentBalloon = null
        }
    }

    companion object {
        private const val SCORE_THRESHOLD = 70
        private const val LINE_EXTENSION_PREFIX = "    \u26A0" // Unicode ⚠ symbol
        private const val LINE_EXTENSION_BODY = " Advisor Score "
        private const val LINE_EXTENSION_POSTFIX = "/100"

        private const val LINE_EXTENSION_LENGTH =
            (LINE_EXTENSION_PREFIX + LINE_EXTENSION_BODY + "00" + LINE_EXTENSION_POSTFIX).length

<<<<<<< HEAD
        private val handCursor = Cursor.getPredefinedCursor(Cursor.HAND_CURSOR)

=======
>>>>>>> 894d00ec
        /** see [com.intellij.xdebugger.impl.evaluate.XDebuggerEditorLinePainter.getNormalAttributes] */
        private fun getNormalAttributes(): TextAttributes {
            val attributes = EditorColorsManager.getInstance().globalScheme.getAttributes(DefaultLanguageHighlighterColors.BLOCK_COMMENT)
            return if (attributes == null || attributes.foregroundColor == null) {
                TextAttributes(
                    JBColor { if (EditorColorsManager.getInstance().isDarkEditor) Color(0x3d8065) else Gray._135 },
                    null,
                    null,
                    null,
                    Font.ITALIC
                )
            } else attributes
        }

        private fun getWarningIconAttributes(): TextAttributes = TextAttributes(
            Color.YELLOW.darker(),
            null,
            null,
            null,
            Font.PLAIN
        )

        private fun getSelectedScoreAttributes(): TextAttributes = getNormalAttributes().clone().apply {
            fontType = fontType xor Font.BOLD
        }
    }
}<|MERGE_RESOLUTION|>--- conflicted
+++ resolved
@@ -2,10 +2,6 @@
 
 import com.intellij.openapi.components.service
 import com.intellij.openapi.editor.DefaultLanguageHighlighterColors
-<<<<<<< HEAD
-=======
-import com.intellij.openapi.editor.Document
->>>>>>> 894d00ec
 import com.intellij.openapi.editor.Editor
 import com.intellij.openapi.editor.LineExtensionInfo
 import com.intellij.openapi.editor.colors.EditorColorsManager
@@ -17,15 +13,6 @@
 import com.intellij.openapi.editor.ex.EditorEx
 import com.intellij.openapi.editor.markup.TextAttributes
 import com.intellij.openapi.ui.popup.Balloon
-<<<<<<< HEAD
-=======
-import com.intellij.psi.PsiCompiledElement
-import com.intellij.psi.PsiDocumentManager
-import com.intellij.psi.PsiElement
-import com.intellij.psi.PsiWhiteSpace
-import com.intellij.psi.impl.source.tree.LeafPsiElement
-import com.intellij.psi.util.PsiTreeUtil
->>>>>>> 894d00ec
 import com.intellij.ui.Gray
 import com.intellij.ui.JBColor
 import io.snyk.plugin.analytics.getEcosystem
@@ -106,58 +93,6 @@
         return emptyList()
     }
 
-<<<<<<< HEAD
-=======
-    private fun getNpmPackageName(lineStartElement: PsiElement, document: Document, lineNumber: Int): String? {
-
-        // line should start with PsiWhiteSpace following by JsonProperty
-        // or with JsonProperty itself (represented by leaf with type JsonElementTypes.DOUBLE_QUOTED_STRING)
-        val name2versionPropertyElement: JsonProperty = when {
-            lineStartElement is PsiWhiteSpace &&
-                // check for multi-line PsiWhiteSpace element (i.e. few empty lines)
-                document.getLineNumberChecked(lineStartElement.textRange.endOffset) == lineNumber
-            -> (lineStartElement.nextSibling as? JsonProperty) ?: return null
-
-            lineStartElement is LeafPsiElement &&
-                lineStartElement.elementType == JsonElementTypes.DOUBLE_QUOTED_STRING &&
-                // see(PsiViewer) Psi representation of package dependencies in package.json, i.e. "adm-zip": "0.4.7"
-                lineStartElement.parent is JsonStringLiteral &&
-                lineStartElement.parent.parent is JsonProperty
-            -> lineStartElement.parent.parent as JsonProperty
-
-            else -> return null
-        }
-
-        if (!isInsideNPMDependencies(name2versionPropertyElement)) return null
-
-        // don't show Scores if few packages are on the same line
-        val prevName2VersionElement = PsiTreeUtil.getPrevSiblingOfType(name2versionPropertyElement, JsonProperty::class.java)
-        if (prevName2VersionElement != null &&
-            document.getLineNumberChecked(prevName2VersionElement.textRange.endOffset) == lineNumber) return null
-
-        val nextName2VersionElement = PsiTreeUtil.getNextSiblingOfType(name2versionPropertyElement, JsonProperty::class.java)
-        if (nextName2VersionElement != null &&
-            document.getLineNumberChecked(nextName2VersionElement.textRange.endOffset) == lineNumber) return null
-
-        // see(PsiViewer) Psi representation of package dependencies in package.json, i.e. "adm-zip": "0.4.7"
-        return if (name2versionPropertyElement.firstChild is JsonStringLiteral &&
-            name2versionPropertyElement.firstChild.firstChild is LeafPsiElement &&
-            (name2versionPropertyElement.firstChild.firstChild as LeafPsiElement).elementType == JsonElementTypes.DOUBLE_QUOTED_STRING
-        ) {
-            name2versionPropertyElement.firstChild.text.removeSurrounding("\"")
-        } else return null
-    }
-
-    // see(PsiViewer) Psi representation of "dependencies" in package.json
-    private fun isInsideNPMDependencies(element: JsonProperty) =
-        element.parent is JsonObject &&
-            element.parent.parent is JsonProperty &&
-            element.parent.parent.firstChild is JsonStringLiteral &&
-            element.parent.parent.firstChild.textMatches("\"dependencies\"")
-
-    private fun Document.getLineNumberChecked(offset: Int): Int = getLineNumber(min(offset, textLength))
-
->>>>>>> 894d00ec
     inner class AdvisorEditorListener : EditorMouseListener, EditorMouseMotionListener, VisibleAreaListener {
         override fun mouseClicked(e: EditorMouseEvent) {
             if (isOverScoreText(e)) {
@@ -244,11 +179,8 @@
         private const val LINE_EXTENSION_LENGTH =
             (LINE_EXTENSION_PREFIX + LINE_EXTENSION_BODY + "00" + LINE_EXTENSION_POSTFIX).length
 
-<<<<<<< HEAD
         private val handCursor = Cursor.getPredefinedCursor(Cursor.HAND_CURSOR)
 
-=======
->>>>>>> 894d00ec
         /** see [com.intellij.xdebugger.impl.evaluate.XDebuggerEditorLinePainter.getNormalAttributes] */
         private fun getNormalAttributes(): TextAttributes {
             val attributes = EditorColorsManager.getInstance().globalScheme.getAttributes(DefaultLanguageHighlighterColors.BLOCK_COMMENT)
